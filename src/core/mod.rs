--- conflicted
+++ resolved
@@ -12,10 +12,7 @@
 pub use device::*;
 pub use device_types::*;
 pub use flags::*;
-<<<<<<< HEAD
-=======
 #[allow(unused_imports)]
->>>>>>> 94089e5a
 pub use hip_call::*;
 pub use init::*;
 pub use memory::*;
